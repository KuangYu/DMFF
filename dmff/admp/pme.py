--- conflicted
+++ resolved
@@ -1,24 +1,3 @@
-<<<<<<< HEAD
-from functools import partial
-
-import jax.numpy as jnp
-import numpy as np
-from dmff.admp.multipole import (C1_c2h, convert_cart2harm, rot_global2local,
-                                 rot_ind_global2local, rot_local2global)
-from dmff.admp.pairwise import (distribute_multipoles, distribute_scalar,
-                                distribute_v3)
-from dmff.admp.settings import MAX_N_POL, POL_CONV
-from dmff.admp.spatial import (build_quasi_internal,
-                               generate_construct_local_frames, v_pbc_shift)
-from dmff.settings import DO_JIT
-from dmff.utils import jit_condition, pair_buffer_scales, regularize_pairs
-from jax import grad, jit, value_and_grad, vmap
-
-DIELECTRIC = 1389.35455846
-DEFAULT_THOLE_WIDTH = 5.0
-import jax
-from dmff.admp.recip import Ck_1, generate_pme_recip
-=======
 from typing import Tuple, Optional
 from functools import partial
 
@@ -53,7 +32,6 @@
 
 
 DEFAULT_THOLE_WIDTH = 5.0
->>>>>>> 919439c9
 
 
 class ADMPPmeForce:
