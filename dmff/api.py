#!/usr/bin/env python
import openmm.app as app
import openmm.unit as unit
import openmm.app.element as elem
import numpy as np
import jax.numpy as jnp
from collections import defaultdict
from .admp.disp_pme import ADMPDispPmeForce
from .admp.multipole import convert_cart2harm, rot_local2global
from .admp.pairwise import TT_damping_qq_c6_kernel, generate_pairwise_interaction
from .admp.pme import ADMPPmeForce
from .admp.spatial import generate_construct_local_frames
from .admp.recip import Ck_1, generate_pme_recip
from .classical.intra import HarmonicBondJaxForce, HarmonicAngleJaxForce, PeriodicTorsionJaxForce
from jax_md import space, partition
from jax import grad
import linecache
import itertools


def get_line_context(file_path, line_number):
    return linecache.getline(file_path, line_number).strip()


def build_covalent_map(data, max_neighbor):
    n_atoms = len(data.atoms)
    covalent_map = np.zeros((n_atoms, n_atoms), dtype=int)
    for bond in data.bonds:
        covalent_map[bond.atom1, bond.atom2] = 1
        covalent_map[bond.atom2, bond.atom1] = 1
    for n_curr in range(1, max_neighbor):
        for i in range(n_atoms):
            # current neighbors
            j_list = np.where(
                np.logical_and(covalent_map[i] <= n_curr,
                               covalent_map[i] > 0))[0]
            for j in j_list:
                k_list = np.where(covalent_map[j] == 1)[0]
                for k in k_list:
                    if k != i and k not in j_list:
                        covalent_map[i, k] = n_curr + 1
                        covalent_map[k, i] = n_curr + 1
    return covalent_map


def set_axis_type(map_atomtypes, types, params):

    ZThenX = 0
    Bisector = 1
    ZBisect = 2
    ThreeFold = 3
    Zonly = 4
    NoAxisType = 5
    LastAxisTypeIndex = 6
    kStrings = ["kz", "kx", "ky"]
    axisIndices = []
    axisTypes = []

    for i in map_atomtypes:
        atomType = types[i]

        kIndices = [atomType]

        for kString in kStrings:
            kString_value = params[kString][i]
            if kString_value != "":
                kIndices.append(kString_value)
        axisIndices.append(kIndices)

        # set axis type

        kIndicesLen = len(kIndices)

        if kIndicesLen > 3:
            ky = kIndices[3]
            kyNegative = False
            if ky.startswith("-"):
                ky = kIndices[3] = ky[1:]
                kyNegative = True
        else:
            ky = ""

        if kIndicesLen > 2:
            kx = kIndices[2]
            kxNegative = False
            if kx.startswith("-"):
                kx = kIndices[2] = kx[1:]
                kxNegative = True
        else:
            kx = ""

        if kIndicesLen > 1:
            kz = kIndices[1]
            kzNegative = False
            if kz.startswith("-"):
                kz = kIndices[1] = kz[1:]
                kzNegative = True
        else:
            kz = ""

        while len(kIndices) < 4:
            kIndices.append("")

        axisType = ZThenX
        if not kz:
            axisType = NoAxisType
        if kz and not kx:
            axisType = Zonly
        if kz and kzNegative or kx and kxNegative:
            axisType = Bisector
        if kx and kxNegative and ky and kyNegative:
            axisType = ZBisect
        if kz and kzNegative and kx and kxNegative and ky and kyNegative:
            axisType = ThreeFold

        axisTypes.append(axisType)

    return np.array(axisTypes), np.array(axisIndices)


class ADMPDispGenerator:
    def __init__(self, hamiltonian):
        self.ff = hamiltonian
        self.params = {
            "A": [],
            "B": [],
            "Q": [],
            "C6": [],
            "C8": [],
            "C10": []
        }
        self._jaxPotential = None
        self.types = []
        self.ethresh = 5e-4
        self.pmax = 10

    def registerAtomType(self, atom):
        self.types.append(atom["type"])
        self.params["A"].append(float(atom["A"]))
        self.params["B"].append(float(atom["B"]))
        self.params["Q"].append(float(atom["Q"]))
        self.params["C6"].append(float(atom["C6"]))
        self.params["C8"].append(float(atom["C8"]))
        self.params["C10"].append(float(atom["C10"]))

    @staticmethod
    def parseElement(element, hamiltonian):
        generator = ADMPDispGenerator(hamiltonian)
        hamiltonian.registerGenerator(generator)
        # covalent scales
        mScales = []
        for i in range(2, 7):
            mScales.append(float(element.attrib["mScale1%d" % i]))
        generator.params["mScales"] = mScales
        for atomtype in element.findall("Atom"):
            generator.registerAtomType(atomtype.attrib)
        # jax it!
        for k in generator.params.keys():
            generator.params[k] = jnp.array(generator.params[k])
        generator.types = np.array(generator.types)

    def createForce(self, system, data, nonbondedMethod, nonbondedCutoff,
                    args):

        n_atoms = len(data.atoms)
        # build index map
        map_atomtype = np.zeros(n_atoms, dtype=int)
        for i in range(n_atoms):
            atype = data.atomType[data.atoms[i]]
            map_atomtype[i] = np.where(self.types == atype)[0][0]
        # build covalent map
        covalent_map = build_covalent_map(data, 6)

        # here box is only used to setup ewald parameters, no need to be differentiable
        a, b, c = system.getDefaultPeriodicBoxVectors()
        box = jnp.array([a._value, b._value, c._value]) * 10
        # get the admp calculator
        rc = nonbondedCutoff.value_in_unit(unit.angstrom)

        # get calculator
        if 'ethresh' in args:
            self.ethresh = args['ethresh']

        Force_DispPME = ADMPDispPmeForce(box, covalent_map, rc, self.ethresh,
                                         self.pmax)
        self.disp_pme_force = Force_DispPME
        # debugging
        # Force_DispPME.update_env('kappa', 0.657065221219616)
        # Force_DispPME.update_env('K1', 96)
        # Force_DispPME.update_env('K2', 96)
        # Force_DispPME.update_env('K3', 96)
        pot_fn_lr = Force_DispPME.get_energy
        pot_fn_sr = generate_pairwise_interaction(TT_damping_qq_c6_kernel,
                                                  covalent_map,
                                                  static_args={})

        def potential_fn(positions, box, pairs, params):
            mScales = params["mScales"]
            a_list = (params["A"][map_atomtype] / 2625.5
                      )  # kj/mol to au, as expected by TT_damping kernel
            b_list = params["B"][map_atomtype] * 0.0529177249  # nm^-1 to au
            q_list = params["Q"][map_atomtype]
            c6_list = jnp.sqrt(params["C6"][map_atomtype] * 1e6)
            c8_list = jnp.sqrt(params["C8"][map_atomtype] * 1e8)
            c10_list = jnp.sqrt(params["C10"][map_atomtype] * 1e10)
            c_list = jnp.vstack((c6_list, c8_list, c10_list))

            E_sr = pot_fn_sr(positions, box, pairs, mScales, a_list, b_list,
                             q_list, c_list[0])
            E_lr = pot_fn_lr(positions, box, pairs, c_list.T, mScales)
            return E_sr - E_lr

        self._jaxPotential = potential_fn
        # self._top_data = data

    def getJaxPotential(self):
        return self._jaxPotential

    def renderXML(self):
        # generate xml force field file
        pass


# register all parsers
app.forcefield.parsers["ADMPDispForce"] = ADMPDispGenerator.parseElement


class ADMPPmeGenerator:
    def __init__(self, hamiltonian):
        self.ff = hamiltonian
        self.kStrings = {
            "kz": [],
            "kx": [],
            "ky": [],
        }
        self._input_params = {
            "c0": [],
            "dX": [],
            "dY": [],
            "dZ": [],
            "qXX": [],
            "qXY": [],
            "qYY": [],
            "qXZ": [],
            "qYZ": [],
            "qZZ": [],
            "oXXX": [],
            "oXXY": [],
            "oXYY": [],
            "oYYY": [],
            "oXXZ": [],
            "oXYZ": [],
            "oYYZ": [],
            "oXZZ": [],
            "oYZZ": [],
            "oZZZ": [],
            "thole": [],
            "polarizabilityXX": [],
            "polarizabilityYY": [],
            "polarizabilityZZ": [],

        }
        self.params = {
            "mScales": [],
            "pScales": [],
            "dScales": [],
        }
        # if more or optional input params
        # self._input_params = defaultDict(list)
        self._jaxPotential = None
        self.types = []
        self.ethresh = 5e-4
        self.lpol = False
        self.ref_dip = ''

    def registerAtomType(self, atom: dict):

        self.types.append(atom.pop("type"))

        kStrings = ["kz", "kx", "ky"]
        for kString in kStrings:
            if kString in atom:
                self.kStrings[kString].append(atom.pop(kString))
            else:
                self.kStrings[kString].append("")

        for k, v in atom.items():
            self._input_params[k].append(float(v))

    @staticmethod
    def parseElement(element, hamiltonian):
        generator = ADMPPmeGenerator(hamiltonian)
        generator.lmax = int(element.attrib.get('lmax'))
        generator.defaultTholeWidth = 5

        hamiltonian.registerGenerator(generator)

        for i in range(2, 7):
            generator.params["mScales"].append(
                float(element.attrib["mScale1%d" % i]))
            generator.params["pScales"].append(
                float(element.attrib["pScale1%d" % i]))
            generator.params["dScales"].append(
                float(element.attrib["dScale1%d" % i]))

        if element.findall('Polarize'):
            generator.lpol = True
        else:
            generator.lpol = False

        for atomType in element.findall("Atom"):
            atomAttrib = atomType.attrib
            # if not set
            atomAttrib.update({'polarizabilityXX': 0, 'polarizabilityYY': 0, 'polarizabilityZZ': 0})
            for polarInfo in element.findall("Polarize"):
                polarAttrib = polarInfo.attrib
                if polarInfo.attrib['type'] == atomAttrib['type']:
                    # cover default
                    atomAttrib.update(polarAttrib)
                    break
            generator.registerAtomType(atomAttrib)

        for k in generator._input_params.keys():
            generator._input_params[k] = jnp.array(generator._input_params[k])
        generator.types = np.array(generator.types)
        
        n_atoms = len(element.findall('Atom'))
        
        # map atom multipole moments
        if generator.lmax == 0:
            n_mtps = 1
        elif generator.lmax == 1:
            n_mtps = 4
        elif generator.lmax == 2:
            n_mtps = 10
        Q = np.zeros((n_atoms, n_mtps))

        Q[:, 0] = generator._input_params["c0"]
        if generator.lmax >= 1:
            Q[:, 1] = generator._input_params["dX"] * 10
            Q[:, 2] = generator._input_params["dY"] * 10
            Q[:, 3] = generator._input_params["dZ"] * 10
        if generator.lmax >= 2:
            Q[:, 4] = generator._input_params["qXX"] * 300
            Q[:, 5] = generator._input_params["qYY"] * 300
            Q[:, 6] = generator._input_params["qZZ"] * 300
            Q[:, 7] = generator._input_params["qXY"] * 300
            Q[:, 8] = generator._input_params["qXZ"] * 300
            Q[:, 9] = generator._input_params["qYZ"] * 300

        # add all differentiable params to self.params
        Q_local = convert_cart2harm(Q, generator.lmax)
        generator.params['Q_local'] = Q_local
       
        if generator.lpol:
            pol = jnp.vstack((generator._input_params['polarizabilityXX'], generator._input_params['polarizabilityYY'], generator._input_params['polarizabilityZZ'])).T
            pol = 1000*jnp.mean(pol,axis=1)
            tholes = jnp.array(generator._input_params['thole'])
            generator.params['pol'] = pol
            generator.params['tholes'] = tholes
        else:
            pol = None
            tholes = None

        # generator.params['']
        for k in generator.params.keys():
            generator.params[k] = jnp.array(generator.params[k])
        

    def createForce(self, system, data, nonbondedMethod, nonbondedCutoff,
                    args):

        n_atoms = len(data.atoms)
        # build index map
        map_atomtype = np.zeros(n_atoms, dtype=int)

        for i in range(n_atoms):
            atype = data.atomType[data.atoms[i]]
            map_atomtype[i] = np.where(self.types == atype)[0][0]

        # here box is only used to setup ewald parameters, no need to be differentiable
        a, b, c = system.getDefaultPeriodicBoxVectors()
        box = jnp.array([a._value, b._value, c._value]) * 10

        # get the admp calculator
        rc = nonbondedCutoff.value_in_unit(unit.angstrom)

        # build covalent map
        covalent_map = build_covalent_map(data, 6)

        # build intra-molecule axis
        if self.lmax > 0:
            self.axis_types, self.axis_indices = set_axis_type(
                map_atomtype, self.types, self.kStrings)
            map_axis_indices = []
            # map axis_indices
            for i in range(n_atoms):
                catom = data.atoms[i]
                residue = catom.residue._atoms
                atom_indices = [
                    index if index != "" else -1
                    for index in self.axis_indices[i][1:]
                ]
                for atom in residue:
                    if atom == catom:
                        continue
                    for i in range(len(atom_indices)):
                        if atom_indices[i] == data.atomType[atom]:
                            atom_indices[i] = atom.index
                            break
                map_axis_indices.append(atom_indices)

            self.axis_indices = np.array(map_axis_indices)
        else:
            self.axis_types = None
            self.axis_indices = None


        # get calculator
        if 'ethresh' in args:
            self.ethresh = args['ethresh']

        pme_force = ADMPPmeForce(box, self.axis_types, self.axis_indices,
                                 covalent_map, rc, self.ethresh, self.lmax,
                                 self.lpol)
        self.pme_force = pme_force

        def potential_fn(positions, box, pairs, params):

            mScales = params["mScales"]
            Q_local = params["Q_local"][map_atomtype]
            if self.lpol:
                pScales = params["pScales"]
                dScales = params["dScales"]
                pol = params["pol"][map_atomtype]
                tholes = params["tholes"][map_atomtype]

                return pme_force.get_energy(positions, box, pairs, Q_local, pol, tholes, mScales, pScales, dScales, pme_force.U_ind)
            else: 
                return pme_force.get_energy(positions, box, pairs, Q_local, mScales)

        self._jaxPotential = potential_fn

    def getJaxPotential(self):
        return self._jaxPotential

    def renderXML(self):
        pass


app.forcefield.parsers["ADMPPmeForce"] = ADMPPmeGenerator.parseElement


class HarmonicBondJaxGenerator:
    def __init__(self, hamiltonian):
        self.ff = hamiltonian
        self.params = {'k': [], 'length': []}
        self._jaxPotential = None
        self.types = []

    def registerBondType(self, bond):
        types = self.ff._findAtomTypes(bond, 2)
        self.types.append(types)
        self.params['k'].append(float(bond['k']))
        self.params['length'].append(float(bond['length']))

    @staticmethod
    def parseElement(element, hamiltonian):
        print("PARSE ELEMENT")
        generator = HarmonicBondJaxGenerator(hamiltonian)
        hamiltonian.registerGenerator(generator)
        for bondtype in element.findall("Bond"):
            generator.registerBondType(bondtype.attrib)

    def createForce(self, system, data, nonbondedMethod, nonbondedCutoff,
                    args):
        # jax it!
        for k in self.params.keys():
            self.params[k] = jnp.array(self.params[k])
        self.types = np.array(self.types)

        n_bonds = len(data.bonds)
        # build map
        map_atom1 = np.zeros(n_bonds, dtype=int)
        map_atom2 = np.zeros(n_bonds, dtype=int)
        map_param = np.zeros(n_bonds, dtype=int)
        for i in range(n_bonds):
            idx1 = data.bonds[i].atom1
            idx2 = data.bonds[i].atom2
            type1 = data.atomType[data.atoms[idx1]]
            type2 = data.atomType[data.atoms[idx2]]
            ifFound = False
            for ii in range(len(self.types)):
                if (type1 in self.types[ii][0] and type2 in self.types[ii][1]
                    ) or (type1 in self.types[ii][1]
                          and type2 in self.types[ii][0]):
                    map_atom1[i] = idx1
                    map_atom2[i] = idx2
                    map_param[i] = ii
                    ifFound = True
                    break
            if not ifFound:
                raise BaseException("No parameter for bond %i - %i" %
                                    (idx1, idx2))

        bforce = HarmonicBondJaxForce(map_atom1, map_atom2, map_param)

        def potential_fn(positions, box, pairs, params):
            return bforce.get_energy(positions, box, pairs, params["k"],
                                     params["length"])

        self._jaxPotential = potential_fn
        # self._top_data = data

    def getJaxPotential(self):
        return self._jaxPotential

    def renderXML(self):
        # generate xml force field file
        pass


# register all parsers
app.forcefield.parsers[
    "HarmonicBondForce"] = HarmonicBondJaxGenerator.parseElement


class HarmonicAngleJaxGenerator:
    def __init__(self, hamiltonian):
        self.ff = hamiltonian
        self.params = {'k': [], 'angle': []}
        self._jaxPotential = None
        self.types = []

    def registerAngleType(self, angle):
        types = self.ff._findAtomTypes(angle, 3)
        self.types.append(types)
        self.params['k'].append(float(angle['k']))
        self.params['angle'].append(float(angle['angle']))

    @staticmethod
    def parseElement(element, hamiltonian):
        generator = HarmonicAngleJaxGenerator(hamiltonian)
        hamiltonian.registerGenerator(generator)
        for bondtype in element.findall("Angle"):
            generator.registerAngleType(bondtype.attrib)

    def createForce(self, system, data, nonbondedMethod, nonbondedCutoff,
                    args):

        # jax it!
        for k in self.params.keys():
            self.params[k] = jnp.array(self.params[k])
        self.types = np.array(self.types)

        n_angles = len(data.angles)
        # build map
        map_atom1 = np.zeros(n_angles, dtype=int)
        map_atom2 = np.zeros(n_angles, dtype=int)
        map_atom3 = np.zeros(n_angles, dtype=int)
        map_param = np.zeros(n_angles, dtype=int)
        for i in range(n_angles):
            idx1 = data.angles[i][0]
            idx2 = data.angles[i][1]
            idx3 = data.angles[i][2]
            type1 = data.atomType[data.atoms[idx1]]
            type2 = data.atomType[data.atoms[idx2]]
            type3 = data.atomType[data.atoms[idx3]]
            ifFound = False
            for ii in range(len(self.types)):
                if type2 in self.types[ii][1]:
                    if (type1 in self.types[ii][0]
                            and type3 in self.types[ii][2]) or (
                                type1 in self.types[ii][2]
                                and type3 in self.types[ii][0]):
                        map_atom1[i] = idx1
                        map_atom2[i] = idx2
                        map_atom3[i] = idx3
                        map_param[i] = ii
                        ifFound = True
                        break
            if not ifFound:
                raise BaseException("No parameter for angle %i - %i - %i" %
                                    (idx1, idx2, idx3))

        aforce = HarmonicAngleJaxForce(map_atom1, map_atom2, map_atom3,
                                       map_param)

        def potential_fn(positions, box, pairs, params):
            return aforce.get_energy(positions, box, pairs, params["k"],
                                     params["angle"])

        self._jaxPotential = potential_fn
        # self._top_data = data

    def getJaxPotential(self):
        return self._jaxPotential

    def renderXML(self):
        # generate xml force field file
        pass


# register all parsers
app.forcefield.parsers[
    "HarmonicAngleForce"] = HarmonicAngleJaxGenerator.parseElement


def _matchImproper(data, torsion, generator):
    type1 = data.atomType[data.atoms[torsion[0]]]
    type2 = data.atomType[data.atoms[torsion[1]]]
    type3 = data.atomType[data.atoms[torsion[2]]]
    type4 = data.atomType[data.atoms[torsion[3]]]
    wildcard = generator.ff._atomClasses['']
    match = None
    for tordef in generator.improper:
        types1 = tordef.types1
        types2 = tordef.types2
        types3 = tordef.types3
        types4 = tordef.types4
        hasWildcard = (wildcard in (types1, types2, types3, types4))
        if match is not None and hasWildcard:
            # Prefer specific definitions over ones with wildcards
            continue
        if type1 in types1:
            for (t2, t3, t4) in itertools.permutations(
                ((type2, 1), (type3, 2), (type4, 3))):
                if t2[0] in types2 and t3[0] in types3 and t4[0] in types4:
                    if tordef.ordering == 'default':
                        # Workaround to be more consistent with AMBER.  It uses wildcards to define most of its
                        # impropers, which leaves the ordering ambiguous.  It then follows some bizarre rules
                        # to pick the order.
                        a1 = torsion[t2[1]]
                        a2 = torsion[t3[1]]
                        e1 = data.atoms[a1].element
                        e2 = data.atoms[a2].element
                        if e1 == e2 and a1 > a2:
                            (a1, a2) = (a2, a1)
                        elif e1 != elem.carbon and (e2 == elem.carbon
                                                    or e1.mass < e2.mass):
                            (a1, a2) = (a2, a1)
                        match = (a1, a2, torsion[0], torsion[t4[1]], tordef)
                        break
                    elif tordef.ordering == 'charmm':
                        if hasWildcard:
                            # Workaround to be more consistent with AMBER.  It uses wildcards to define most of its
                            # impropers, which leaves the ordering ambiguous.  It then follows some bizarre rules
                            # to pick the order.
                            a1 = torsion[t2[1]]
                            a2 = torsion[t3[1]]
                            e1 = data.atoms[a1].element
                            e2 = data.atoms[a2].element
                            if e1 == e2 and a1 > a2:
                                (a1, a2) = (a2, a1)
                            elif e1 != elem.carbon and (e2 == elem.carbon
                                                        or e1.mass < e2.mass):
                                (a1, a2) = (a2, a1)
                            match = (a1, a2, torsion[0], torsion[t4[1]],
                                     tordef)
                        else:
                            # There are no wildcards, so the order is unambiguous.
                            match = (torsion[0], torsion[t2[1]],
                                     torsion[t3[1]], torsion[t4[1]], tordef)
                        break
                    elif tordef.ordering == 'amber':
                        # topology atom indexes
                        a2 = torsion[t2[1]]
                        a3 = torsion[t3[1]]
                        a4 = torsion[t4[1]]
                        # residue indexes
                        r2 = data.atoms[a2].residue.index
                        r3 = data.atoms[a3].residue.index
                        r4 = data.atoms[a4].residue.index
                        # template atom indexes
                        ta2 = data.atomTemplateIndexes[data.atoms[a2]]
                        ta3 = data.atomTemplateIndexes[data.atoms[a3]]
                        ta4 = data.atomTemplateIndexes[data.atoms[a4]]
                        # elements
                        e2 = data.atoms[a2].element
                        e3 = data.atoms[a3].element
                        e4 = data.atoms[a4].element
                        if not hasWildcard:
                            if t2[0] == t4[0] and (r2 > r4 or
                                                   (r2 == r4 and ta2 > ta4)):
                                (a2, a4) = (a4, a2)
                                r2 = data.atoms[a2].residue.index
                                r4 = data.atoms[a4].residue.index
                                ta2 = data.atomTemplateIndexes[data.atoms[a2]]
                                ta4 = data.atomTemplateIndexes[data.atoms[a4]]
                            if t3[0] == t4[0] and (r3 > r4 or
                                                   (r3 == r4 and ta3 > ta4)):
                                (a3, a4) = (a4, a3)
                                r3 = data.atoms[a3].residue.index
                                r4 = data.atoms[a4].residue.index
                                ta3 = data.atomTemplateIndexes[data.atoms[a3]]
                                ta4 = data.atomTemplateIndexes[data.atoms[a4]]
                            if t2[0] == t3[0] and (r2 > r3 or
                                                   (r2 == r3 and ta2 > ta3)):
                                (a2, a3) = (a3, a2)
                        else:
                            if e2 == e4 and (r2 > r4 or
                                             (r2 == r4 and ta2 > ta4)):
                                (a2, a4) = (a4, a2)
                                r2 = data.atoms[a2].residue.index
                                r4 = data.atoms[a4].residue.index
                                ta2 = data.atomTemplateIndexes[data.atoms[a2]]
                                ta4 = data.atomTemplateIndexes[data.atoms[a4]]
                            if e3 == e4 and (r3 > r4 or
                                             (r3 == r4 and ta3 > ta4)):
                                (a3, a4) = (a4, a3)
                                r3 = data.atoms[a3].residue.index
                                r4 = data.atoms[a4].residue.index
                                ta3 = data.atomTemplateIndexes[data.atoms[a3]]
                                ta4 = data.atomTemplateIndexes[data.atoms[a4]]
                            if r2 > r3 or (r2 == r3 and ta2 > ta3):
                                (a2, a3) = (a3, a2)
                        match = (a2, a3, torsion[0], a4, tordef)
                        break

    return match


class PeriodicTorsion(object):
    """A PeriodicTorsion records the information for a periodic torsion definition."""
    def __init__(self, types):
        self.types1 = types[0]
        self.types2 = types[1]
        self.types3 = types[2]
        self.types4 = types[3]
        self.periodicity = []
        self.phase = []
        self.k = []
        self.points = []
        self.ordering = 'default'


def _parseTorsion(ff, attrib):
    """Parse the node defining a torsion."""
    types = ff._findAtomTypes(attrib, 4)
    if None in types:
        return None
    torsion = PeriodicTorsion(types)
    index = 1
    while 'phase%d' % index in attrib:
        torsion.periodicity.append(int(attrib['periodicity%d' % index]))
        torsion.phase.append(float(attrib['phase%d' % index]))
        torsion.k.append(float(attrib['k%d' % index]))
        index += 1
        torsion.points.append(-1)
    return torsion


class PeriodicTorsionJaxGenerator(object):
    """A PeriodicTorsionGenerator constructs a PeriodicTorsionForce."""
    def __init__(self, hamiltonian):
        self.ff = hamiltonian
        self.p_types = []
        self.i_types = []
        self.params = {
            'k1_p': [],
            'psi1_p': [],
            "k2_p": [],
            "psi2_p": [],
            "k3_p": [],
            "psi3_p": [],
            "k4_p": [],
            "psi4_p": [],
            'k1_i': [],
            'psi1_i': [],
            "k2_i": [],
            "psi2_i": [],
            "k3_i": [],
            "psi3_i": [],
            "k4_i": [],
            "psi4_i": [],
        }
        self.proper = []
        self.improper = []
        self.propersForAtomType = defaultdict(set)

    def registerProperTorsion(self, parameters):
        torsion = _parseTorsion(self.ff, parameters)
        if torsion is not None:
            index = len(self.proper)
            self.proper.append(torsion)
            for t in torsion.types2:
                self.propersForAtomType[t].add(index)
            for t in torsion.types3:
                self.propersForAtomType[t].add(index)

    def registerImproperTorsion(self, parameters, ordering='default'):
        torsion = _parseTorsion(self.ff, parameters)
        if torsion is not None:
            if ordering in ['default', 'charmm', 'amber']:
                torsion.ordering = ordering
            else:
                raise ValueError(
                    'Illegal ordering type %s for improper torsion %s' %
                    (ordering, torsion))
            self.improper.append(torsion)

    @staticmethod
    def parseElement(element, ff):
        existing = [
            f for f in ff._forces if isinstance(f, PeriodicTorsionJaxGenerator)
        ]
        if len(existing) == 0:
            generator = PeriodicTorsionJaxGenerator(ff)
            ff.registerGenerator(generator)
        else:
            generator = existing[0]
        for torsion in element.findall('Proper'):
            generator.registerProperTorsion(torsion.attrib)
        for torsion in element.findall('Improper'):
            if 'ordering' in element.attrib:
                generator.registerImproperTorsion(torsion.attrib,
                                                  element.attrib['ordering'])
            else:
                generator.registerImproperTorsion(torsion.attrib)

    def createForce(self, sys, data, nonbondedMethod, nonbondedCutoff, args):

        # pump proper params
        for tor in self.proper:
            for i in range(len(tor.phase)):
                if tor.periodicity[i] == 1:
                    self.params["k1_p"].append(tor.k[i])
                    self.params["psi1_p"].append(tor.phase[i])
                    tor.points[i] = len(self.params["k1_p"]) - 1
                if tor.periodicity[i] == 2:
                    self.params["k2_p"].append(tor.k[i])
                    self.params["psi2_p"].append(tor.phase[i])
                    tor.points[i] = len(self.params["k2_p"]) - 1
                if tor.periodicity[i] == 3:
                    self.params["k3_p"].append(tor.k[i])
                    self.params["psi3_p"].append(tor.phase[i])
                    tor.points[i] = len(self.params["k3_p"]) - 1
                if tor.periodicity[i] == 4:
                    self.params["k4_p"].append(tor.k[i])
                    self.params["psi4_p"].append(tor.phase[i])
                    tor.points[i] = len(self.params["k4_p"]) - 1
        # pump impr params
        for tor in self.improper:
            for i in range(len(tor.phase)):
                if tor.periodicity[i] == 1:
                    self.params["k1_i"].append(tor.k[i])
                    self.params["psi1_i"].append(tor.phase[i])
                    tor.points[i] = len(self.params["k1_i"]) - 1
                if tor.periodicity[i] == 2:
                    self.params["k2_i"].append(tor.k[i])
                    self.params["psi2_i"].append(tor.phase[i])
                    tor.points[i] = len(self.params["k2_i"]) - 1
                if tor.periodicity[i] == 3:
                    self.params["k3_i"].append(tor.k[i])
                    self.params["psi3_i"].append(tor.phase[i])
                    tor.points[i] = len(self.params["k3_i"]) - 1
                if tor.periodicity[i] == 4:
                    self.params["k4_i"].append(tor.k[i])
                    self.params["psi4_i"].append(tor.phase[i])
                    tor.points[i] = len(self.params["k4_i"]) - 1

        # jax it!
        for k in self.params.keys():
            self.params[k] = jnp.array(self.params[k])

        map_a1_1_p = []
        map_a2_1_p = []
        map_a3_1_p = []
        map_a4_1_p = []
        prm1_p = []
        map_a1_2_p = []
        map_a2_2_p = []
        map_a3_2_p = []
        map_a4_2_p = []
        prm2_p = []
        map_a1_3_p = []
        map_a2_3_p = []
        map_a3_3_p = []
        map_a4_3_p = []
        prm3_p = []
        map_a1_4_p = []
        map_a2_4_p = []
        map_a3_4_p = []
        map_a4_4_p = []
        prm4_p = []

        wildcard = self.ff._atomClasses['']
        proper_cache = {}
        for torsion in data.propers:
            type1, type2, type3, type4 = [
                data.atomType[data.atoms[torsion[i]]] for i in range(4)
            ]
            sig = (type1, type2, type3, type4)
            sig = frozenset((sig, sig[::-1]))
            match = proper_cache.get(sig, None)
            if match == -1:
                continue
            if match is None:
                for index in self.propersForAtomType[type2]:
                    tordef = self.proper[index]
                    types1 = tordef.types1
                    types2 = tordef.types2
                    types3 = tordef.types3
                    types4 = tordef.types4
                    if (type2 in types2 and type3 in types3 and type4 in types4
                            and type1 in types1) or (type2 in types3
                                                     and type3 in types2
                                                     and type4 in types1
                                                     and type1 in types4):
                        hasWildcard = (wildcard
                                       in (types1, types2, types3, types4))
                        if match is None or not hasWildcard:  # Prefer specific definitions over ones with wildcards
                            match = tordef
                        if not hasWildcard:
                            break
                if match is None:
                    proper_cache[sig] = -1
                else:
                    proper_cache[sig] = match
            if match is not None:
                for i in range(len(match.phase)):
                    if match.k[i] != 0:
                        if match.periodicity[i] == 1:
                            map_a1_1_p.append(torsion[0])
                            map_a2_1_p.append(torsion[1])
                            map_a3_1_p.append(torsion[2])
                            map_a4_1_p.append(torsion[3])
                            prm1_p.append(match.points[i])
                            assert match.points[i] != -1
                        if match.periodicity[i] == 2:
                            map_a1_2_p.append(torsion[0])
                            map_a2_2_p.append(torsion[1])
                            map_a3_2_p.append(torsion[2])
                            map_a4_2_p.append(torsion[3])
                            prm2_p.append(match.points[i])
                            assert match.points[i] != -1
                        if match.periodicity[i] == 3:
                            map_a1_3_p.append(torsion[0])
                            map_a2_3_p.append(torsion[1])
                            map_a3_3_p.append(torsion[2])
                            map_a4_3_p.append(torsion[3])
                            prm3_p.append(match.points[i])
                            assert match.points[i] != -1
                        if match.periodicity[i] == 4:
                            map_a1_4_p.append(torsion[0])
                            map_a2_4_p.append(torsion[1])
                            map_a3_4_p.append(torsion[2])
                            map_a4_4_p.append(torsion[3])
                            prm4_p.append(match.points[i])
                            assert match.points[i] != -1

        map_a1_1_i = []
        map_a2_1_i = []
        map_a3_1_i = []
        map_a4_1_i = []
        prm1_i = []
        map_a1_2_i = []
        map_a2_2_i = []
        map_a3_2_i = []
        map_a4_2_i = []
        prm2_i = []
        map_a1_3_i = []
        map_a2_3_i = []
        map_a3_3_i = []
        map_a4_3_i = []
        prm3_i = []
        map_a1_4_i = []
        map_a2_4_i = []
        map_a3_4_i = []
        map_a4_4_i = []
        prm4_i = []

        impr_cache = {}
        for torsion in data.impropers:
            t1, t2, t3, t4 = [
                data.atomType[data.atoms[torsion[i]]] for i in range(4)
            ]
            sig = (t1, t2, t3, t4)
            match = impr_cache.get(sig, None)
            if match == -1:
                # Previously checked, and doesn't appear in the database
                continue
            elif match:
                i1, i2, i3, i4, tordef = match
                a1, a2, a3, a4 = (torsion[i] for i in (i1, i2, i3, i4))
                match = (a1, a2, a3, a4, tordef)
            if match is None:
                match = _matchImproper(data, torsion, self)
                if match is not None:
                    order = match[:4]
                    i1, i2, i3, i4 = tuple(torsion.index(a) for a in order)
                    impr_cache[sig] = (i1, i2, i3, i4, match[-1])
                else:
                    impr_cache[sig] = -1
            if match is not None:
                (a1, a2, a3, a4, tordef) = match
                for i in range(len(tordef.phase)):
                    if tordef.k[i] != 0:
                        if tordef.periodicity[i] == 1:
                            map_a1_1_i.append(a1)
                            map_a2_1_i.append(a2)
                            map_a3_1_i.append(a3)
                            map_a4_1_i.append(a4)
                            prm1_i.append(tordef.points[i])
                            assert tordef.points[i] != -1
                        if tordef.periodicity[i] == 2:
                            map_a1_2_i.append(a1)
                            map_a2_2_i.append(a2)
                            map_a3_2_i.append(a3)
                            map_a4_2_i.append(a4)
                            prm2_i.append(tordef.points[i])
                            assert tordef.points[i] != -1
                        if tordef.periodicity[i] == 3:
                            map_a1_3_i.append(a1)
                            map_a2_3_i.append(a2)
                            map_a3_3_i.append(a3)
                            map_a4_3_i.append(a4)
                            prm3_i.append(tordef.points[i])
                            assert tordef.points[i] != -1
                        if tordef.periodicity[i] == 4:
                            map_a1_4_i.append(a1)
                            map_a2_4_i.append(a2)
                            map_a3_4_i.append(a3)
                            map_a4_4_i.append(a4)
                            prm4_i.append(tordef.points[i])
                            assert tordef.points[i] != -1

        map_a1_1_p = np.array(map_a1_1_p, dtype=int)
        map_a2_1_p = np.array(map_a2_1_p, dtype=int)
        map_a3_1_p = np.array(map_a3_1_p, dtype=int)
        map_a4_1_p = np.array(map_a4_1_p, dtype=int)
        map_a1_2_p = np.array(map_a1_2_p, dtype=int)
        map_a2_2_p = np.array(map_a2_2_p, dtype=int)
        map_a3_2_p = np.array(map_a3_2_p, dtype=int)
        map_a4_2_p = np.array(map_a4_2_p, dtype=int)
        map_a1_3_p = np.array(map_a1_3_p, dtype=int)
        map_a2_3_p = np.array(map_a2_3_p, dtype=int)
        map_a3_3_p = np.array(map_a3_3_p, dtype=int)
        map_a4_3_p = np.array(map_a4_3_p, dtype=int)
        map_a1_4_p = np.array(map_a1_4_p, dtype=int)
        map_a2_4_p = np.array(map_a2_4_p, dtype=int)
        map_a3_4_p = np.array(map_a3_4_p, dtype=int)
        map_a4_4_p = np.array(map_a4_4_p, dtype=int)
        prm1_p = np.array(prm1_p, dtype=int)
        prm2_p = np.array(prm2_p, dtype=int)
        prm3_p = np.array(prm3_p, dtype=int)
        prm4_p = np.array(prm4_p, dtype=int)

        map_a1_1_i = np.array(map_a1_1_i, dtype=int)
        map_a2_1_i = np.array(map_a2_1_i, dtype=int)
        map_a3_1_i = np.array(map_a3_1_i, dtype=int)
        map_a4_1_i = np.array(map_a4_1_i, dtype=int)
        map_a1_2_i = np.array(map_a1_2_i, dtype=int)
        map_a2_2_i = np.array(map_a2_2_i, dtype=int)
        map_a3_2_i = np.array(map_a3_2_i, dtype=int)
        map_a4_2_i = np.array(map_a4_2_i, dtype=int)
        map_a1_3_i = np.array(map_a1_3_i, dtype=int)
        map_a2_3_i = np.array(map_a2_3_i, dtype=int)
        map_a3_3_i = np.array(map_a3_3_i, dtype=int)
        map_a4_3_i = np.array(map_a4_3_i, dtype=int)
        map_a1_4_i = np.array(map_a1_4_i, dtype=int)
        map_a2_4_i = np.array(map_a2_4_i, dtype=int)
        map_a3_4_i = np.array(map_a3_4_i, dtype=int)
        map_a4_4_i = np.array(map_a4_4_i, dtype=int)
        prm1_i = np.array(prm1_i, dtype=int)
        prm2_i = np.array(prm2_i, dtype=int)
        prm3_i = np.array(prm3_i, dtype=int)
        prm4_i = np.array(prm4_i, dtype=int)

        prop1 = PeriodicTorsionJaxForce(map_a1_1_p, map_a2_1_p, map_a3_1_p, map_a4_1_p, prm1_p, 1)
        prop2 = PeriodicTorsionJaxForce(map_a1_2_p, map_a2_2_p, map_a3_2_p, map_a4_2_p, prm2_p, 2)
        prop3 = PeriodicTorsionJaxForce(map_a1_3_p, map_a2_3_p, map_a3_3_p, map_a4_3_p, prm3_p, 3)
        prop4 = PeriodicTorsionJaxForce(map_a1_4_p, map_a2_4_p, map_a3_4_p, map_a4_4_p, prm4_p, 4)

        impr1 = PeriodicTorsionJaxForce(map_a1_1_i, map_a2_1_i, map_a3_1_i, map_a4_1_i, prm1_i, 1)
        impr2 = PeriodicTorsionJaxForce(map_a1_2_i, map_a2_2_i, map_a3_2_i, map_a4_2_i, prm2_i, 2)
        impr3 = PeriodicTorsionJaxForce(map_a1_3_i, map_a2_3_i, map_a3_3_i, map_a4_3_i, prm3_i, 3)
        impr4 = PeriodicTorsionJaxForce(map_a1_4_i, map_a2_4_i, map_a3_4_i, map_a4_4_i, prm4_i, 4)

        def potential_fn(positions, box, pairs, params):
            p1e = prop1.get_energy(positions, box, pairs, params["k1_p"], params["psi1_p"])
            p2e = prop2.get_energy(positions, box, pairs, params["k2_p"], params["psi2_p"])
            p3e = prop3.get_energy(positions, box, pairs, params["k3_p"], params["psi3_p"])
            p4e = prop4.get_energy(positions, box, pairs, params["k4_p"], params["psi4_p"])

            i1e = impr1.get_energy(positions, box, pairs, params["k1_i"], params["psi1_i"])
            i2e = impr2.get_energy(positions, box, pairs, params["k2_i"], params["psi2_i"])
            i3e = impr3.get_energy(positions, box, pairs, params["k3_i"], params["psi3_i"])
            i4e = impr4.get_energy(positions, box, pairs, params["k4_i"], params["psi4_i"])

            return p1e + p2e + p3e + p4e + i1e + i2e + i3e + i4e

        self._jaxPotential = potential_fn
        # self._top_data = data

    def getJaxPotential(self):
        return self._jaxPotential

    def renderXML(self):
        # generate xml force field file
        pass


app.forcefield.parsers[
    "PeriodicTorsionForce"] = PeriodicTorsionJaxGenerator.parseElement


class Hamiltonian(app.forcefield.ForceField):
    def __init__(self, *xmlnames):
        super().__init__(*xmlnames)
        self._potentials = []

<<<<<<< HEAD
    def createPotential(
        self,
        topology,
        nonbondedMethod=app.NoCutoff,
        nonbondedCutoff=1.0 * unit.nanometer,
        **args
    ):
        system = self.createSystem(topology,
                                   nonbondedMethod=nonbondedMethod,
                                   nonbondedCutoff=nonbondedCutoff,
                                   **args)
=======
    def createPotential(self,
                        topology,
                        nonbondedMethod=app.NoCutoff,
                        nonbondedCutoff=1.0 * unit.nanometer,
                        constraints=None,
                        removeCMMotion=True):
        system = self.createSystem(topology,
                                   nonbondedMethod=nonbondedMethod,
                                   nonbondedCutoff=nonbondedCutoff,
                                   constraints=constraints,
                                   removeCMMotion=removeCMMotion)
>>>>>>> 4d69d61d
        # load_constraints_from_system_if_needed
        # create potentials
        for generator in self._forces:
            try:
                potentialImpl = generator.getJaxPotential()
                self._potentials.append(potentialImpl)
            except:
                pass
        return [p for p in self._potentials]


if __name__ == "__main__":
    H = Hamiltonian("forcefield.xml")
    generator = H.getGenerators()[0]
    app.Topology.loadBondDefinitions("residues.xml")
    pdb = app.PDBFile("../water1024.pdb")
    rc = 4.0
    potentials = H.createPotential(pdb.topology,
                                   nonbondedCutoff=rc * unit.angstrom)
    pot_disp = potentials[0]

    positions = jnp.array(pdb.positions._value) * 10
    a, b, c = pdb.topology.getPeriodicBoxVectors()
    box = jnp.array([a._value, b._value, c._value]) * 10

    # neighbor list
    displacement_fn, shift_fn = space.periodic_general(
        box, fractional_coordinates=False)
    neighbor_list_fn = partition.neighbor_list(displacement_fn,
                                               box,
                                               rc,
                                               0,
                                               format=partition.OrderedSparse)
    nbr = neighbor_list_fn.allocate(positions)
    pairs = nbr.idx.T

    param_grad = grad(pot_disp, argnums=3)(positions, box, pairs,
                                           generator.params)
    print(param_grad)<|MERGE_RESOLUTION|>--- conflicted
+++ resolved
@@ -1110,19 +1110,6 @@
         super().__init__(*xmlnames)
         self._potentials = []
 
-<<<<<<< HEAD
-    def createPotential(
-        self,
-        topology,
-        nonbondedMethod=app.NoCutoff,
-        nonbondedCutoff=1.0 * unit.nanometer,
-        **args
-    ):
-        system = self.createSystem(topology,
-                                   nonbondedMethod=nonbondedMethod,
-                                   nonbondedCutoff=nonbondedCutoff,
-                                   **args)
-=======
     def createPotential(self,
                         topology,
                         nonbondedMethod=app.NoCutoff,
@@ -1134,7 +1121,6 @@
                                    nonbondedCutoff=nonbondedCutoff,
                                    constraints=constraints,
                                    removeCMMotion=removeCMMotion)
->>>>>>> 4d69d61d
         # load_constraints_from_system_if_needed
         # create potentials
         for generator in self._forces:
