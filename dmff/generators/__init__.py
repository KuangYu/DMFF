--- conflicted
+++ resolved
@@ -1,8 +1,4 @@
 from .classical import *
 from .admp import *
-<<<<<<< HEAD
 from .ml import *
-=======
-from .ml import *
-from .qeq import *
->>>>>>> 5acacff4
+from .qeq import *